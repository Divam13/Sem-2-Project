<!DOCTYPE html>
<html lang="en">
<head>
    <meta charset="UTF-8">
    <meta name="viewport" content="width=device-width, initial-scale=1.0">
    <title>Sign In - Stock Market Insights</title>
    <link rel="stylesheet" href="signin.css">
</head>
<body>
    <nav>
        <div class="logo">Stock Insights</div>
        <ul>
            <li><a href="../index.html">Home</a></li>
            <li><a href="">About Us</a></li>
<<<<<<< HEAD
            <li><a href="./signin.html">Sign In</a></li>
            <li><a href="./signup.html">Sign Up</a></li>
=======
            <li><a href="signin.html">Sign In</a></li>
>>>>>>> db3b4083
            <li><a href="">Contact</a></li>
        </ul>
    </nav>

    <main class="auth-container">
        <div class="auth-box">
            <h2>Sign In</h2>
            <form class="auth-form">
                <div class="form-group">
                    <label for="email">Email</label>
                    <input type="email" id="email" name="email" required>
                </div>
                <div class="form-group">
                    <label for="password">Password</label>
                    <input type="password" id="password" name="password" required>
                </div>
                <div class="form-group">
                    <label class="checkbox-label">
                        <input type="checkbox" name="remember"> Remember me
                    </label>
                    <a href="#" class="forgot-password">Forgot Password?</a>
                </div>
                <button type="submit" class="auth-button">Sign In</button>
            </form>
            <p class="auth-switch">Don't have an account? <a href="signup.html">Sign Up</a></p>
        </div>
    </main>

    <footer>
        <div class="contact">
            <h3>Contact Us</h3>
            <p>Email: info@stockinsights.com</p>
            <p>Phone: +1 234 567 890</p>
        </div>
    </footer>

    <script src="script.js"></script>
</body>
</html> <|MERGE_RESOLUTION|>--- conflicted
+++ resolved
@@ -10,14 +10,10 @@
     <nav>
         <div class="logo">Stock Insights</div>
         <ul>
-            <li><a href="../index.html">Home</a></li>
+            <li><a href="./index.html">Home</a></li>
             <li><a href="">About Us</a></li>
-<<<<<<< HEAD
             <li><a href="./signin.html">Sign In</a></li>
             <li><a href="./signup.html">Sign Up</a></li>
-=======
-            <li><a href="signin.html">Sign In</a></li>
->>>>>>> db3b4083
             <li><a href="">Contact</a></li>
         </ul>
     </nav>
