body {
    font-family: Arial, sans-serif;
    margin: 0;
    padding: 0;
    background-color: #000;
    color: #fff;
    text-align: center;
}
.nav {
    display: flex;
    justify-content: space-between;
    padding: 20px;
    background-color: #111;
}
.logo {
    font-size: 24px;
    font-weight: bold;
}
.buttons {
    display: flex;
    justify-content: left;
}
.buttons :hover {
    text-decoration: underline;
}
.login {
    background: linear-gradient(45deg, #007bff, #a000ff);
    border: none;
    padding: 10px 20px;
    margin: 0 15px;
    color: white;
    cursor: pointer;
    border-radius: 5px;
}
.get-started {
    background: linear-gradient(45deg, #007bff, #a000ff);
    border: none;
    padding: 10px 20px;
    color: white;
    cursor: pointer;
    border-radius: 5px;
}
.hero {
    padding: 50px 20px;
}
h1 {
    font-size: 36px;
}
.tabs {
    margin: 20px 0;
}
.tabs button {
    background: none;
    border: none;
    color: white;
    padding: 10px 15px;
    cursor: pointer;
    font-size: 18px;
}
.tabs button:hover {
    font-weight: bold;
    text-decoration: underline;
}
.chart-container img {
    max-width: 90%;
    height: auto;
    border-radius: 10px;
    box-shadow: 0 0 50px rgba(0, 0, 255, 0.5);
}
.explore {
    margin-top: 20px;
    padding: 10px 20px;
    background: white;
    color: black;
    border: none;
    cursor: pointer;
    border-radius: 5px;
}
.explore:hover {
    text-decoration: underline;
}

@media (min-width: 768px) {
    .hero {
        max-width: 800px;
        margin: auto;
    }
}

.popular-stocks {
    width: 97.5%;
    justify-content: center;
    padding: 20px;
    background: black;
    display: flex;
    flex-direction: column;
}

.section-title {
    color: #ffffff;
    font-size: 24px;
    margin-bottom: 10px;
    text-align: left;
    font-weight: bold;
}

.slider-container {
    width: 100%;
    overflow-x: auto;
    scroll-snap-type: x mandatory;
    display: flex;
    scrollbar-width: thin;
    -ms-overflow-style: auto;
    white-space: nowrap;
    padding-bottom: 10px;
}

.slider-wrapper {
    display: flex;
    gap: 20px;
    flex-wrap: nowrap;
    padding-right: 20px;
}

.slider-wrapper a {
    text-decoration: none;
}

.slide {
    width: 300px;
    height: 350px;
    background: #f0f0f0;
    color: black;
    display: flex;
    flex-direction: column;
    align-items: center;
    justify-content: center;
    font-size: 18px;
    border-radius: 12px;
    flex-shrink: 0;
    scroll-snap-align: start;
    padding: 15px;
<<<<<<< HEAD
    margin-top: 1rem;
    transition: transform 0.4s ease;
=======
    box-shadow: 0 6px 12px rgba(0, 0, 0, 0.3);
>>>>>>> 1cb8a2d9
}

.slide:hover {
    background: #d0d0d0;
    color: #503eff;
    transform: translateY(-1rem);
}

.slide img {
    width: 100%;
    height: 200px;
    object-fit: cover;
    border-radius: 10px;
}

@media (max-width: 768px) {
    .slide {
        width: 250px;
        height: 300px;
        font-size: 16px;
    }
}<|MERGE_RESOLUTION|>--- conflicted
+++ resolved
@@ -140,12 +140,8 @@
     flex-shrink: 0;
     scroll-snap-align: start;
     padding: 15px;
-<<<<<<< HEAD
     margin-top: 1rem;
     transition: transform 0.4s ease;
-=======
-    box-shadow: 0 6px 12px rgba(0, 0, 0, 0.3);
->>>>>>> 1cb8a2d9
 }
 
 .slide:hover {
