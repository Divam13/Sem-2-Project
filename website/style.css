body {
    font-family: Arial, sans-serif;
    margin: 0;
    padding: 0;
    background-color: #000;
    color: #fff;
    text-align: center;
}
.nav {
    display: flex;
    justify-content: space-between;
    padding: 20px;
    background-color: #111;
}
.logo {
    font-size: 24px;
    font-weight: bold;
}
.buttons {
    display: flex;
    justify-content: left;
}
.buttons :hover {
    text-decoration: underline;
}
.login {
    background: linear-gradient(45deg, #007bff, #a000ff);
    border: none;
    padding: 10px 20px;
    margin: 0 15px;
    color: white;
    cursor: pointer;
    border-radius: 5px;
}
.get-started {
    background: linear-gradient(45deg, #007bff, #a000ff);
    border: none;
    padding: 10px 20px;
    color: white;
    cursor: pointer;
    border-radius: 5px;
}
.hero {
    padding: 50px 20px;
}
h1 {
    font-size: 36px;
}
.tabs {
    margin: 20px 0;
}
.tabs button {
    background: none;
    border: none;
    color: white;
    padding: 10px 15px;
    cursor: pointer;
    font-size: 18px;
}
.tabs button:hover {
    font-weight: bold;
    text-decoration: underline;
}
.chart-container img {
    max-width: 90%;
    height: auto;
    border-radius: 10px;
    box-shadow: 0 0 50px rgba(0, 0, 255, 0.5);
}
.explore {
    margin-top: 20px;
    padding: 10px 20px;
    background: white;
    color: black;
    border: none;
    cursor: pointer;
    border-radius: 5px;
}
.explore:hover {
    text-decoration: underline;
}

@media (min-width: 768px) {
    .hero {
        max-width: 800px;
        margin: auto;
    }
}

.popular-stocks {
<<<<<<< HEAD
    width: 97%;
=======
    width: 97.5%;
>>>>>>> e9267542
    justify-content: center;
    padding: 20px;
    background: black;
    display: flex;
    flex-direction: column;
}

.section-title {
    color: #ffffff;
    font-size: 24px;
    margin-bottom: 10px;
    text-align: left;
    font-weight: bold;
}

.slider-container {
    width: 100%;
    overflow-x: auto;
    scroll-snap-type: x mandatory;
    display: flex;
    scrollbar-width: thin;
    -ms-overflow-style: auto;
    white-space: nowrap;
    padding-bottom: 10px;
}

.slider-wrapper {
    display: flex;
    gap: 20px;
    flex-wrap: nowrap;
    padding-right: 20px;
}

.slider-wrapper a {
    text-decoration: none;
}

.slide {
    width: 300px;
    height: 350px;
    background: #f0f0f0;
    color: black;
    display: flex;
    flex-direction: column;
    align-items: center;
    justify-content: center;
    font-size: 18px;
    border-radius: 12px;
    flex-shrink: 0;
    scroll-snap-align: start;
    padding: 15px;
<<<<<<< HEAD
=======
    box-shadow: 0 6px 12px rgba(0, 0, 0, 0.3);
>>>>>>> e9267542
}

.slide:hover {
    background: #d0d0d0;
    color: #503eff;
<<<<<<< HEAD
    transition: transform 0.4s ease;
    transform: translateY(-1rem);
=======
>>>>>>> e9267542
}

.slide img {
    width: 100%;
    height: 200px;
    object-fit: cover;
    border-radius: 10px;
}

@media (max-width: 768px) {
    .slide {
        width: 250px;
        height: 300px;
        font-size: 16px;
    }
}<|MERGE_RESOLUTION|>--- conflicted
+++ resolved
@@ -88,11 +88,7 @@
 }
 
 .popular-stocks {
-<<<<<<< HEAD
-    width: 97%;
-=======
     width: 97.5%;
->>>>>>> e9267542
     justify-content: center;
     padding: 20px;
     background: black;
@@ -144,20 +140,14 @@
     flex-shrink: 0;
     scroll-snap-align: start;
     padding: 15px;
-<<<<<<< HEAD
-=======
     box-shadow: 0 6px 12px rgba(0, 0, 0, 0.3);
->>>>>>> e9267542
 }
 
 .slide:hover {
     background: #d0d0d0;
     color: #503eff;
-<<<<<<< HEAD
     transition: transform 0.4s ease;
     transform: translateY(-1rem);
-=======
->>>>>>> e9267542
 }
 
 .slide img {
