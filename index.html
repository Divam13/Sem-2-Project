<!DOCTYPE html>
<html lang="en">
<head>
    <meta charset="UTF-8">
    <meta name="viewport" content="width=device-width, initial-scale=1.0">
    <title>Trading Page</title>
    <link rel="stylesheet" href="./website/style.css">
    <link rel="stylesheet" href="https://cdnjs.cloudflare.com/ajax/libs/font-awesome/6.5.0/css/all.min.css">
</head>
<body>
    <header>
        <nav class="nav">
            <div class="logo">TradingView</div>
            <div class="buttons">
                <a href="./website/signin.html"><button class="login">Login</button></a>
                <a href="./website/signup.html"><button class="get-started">Get started</button></a>
            </div>
        </nav>
    </header>
    
    <section class="hero">
        <h1>Where the world does markets</h1>
        <p>Join 100 million traders and investors taking the future into their own hands.</p>
        <div class="tabs">
            <button>Chart</button>
            <button>Trade</button>
            <button>Screen</button>
            <button>Analyze</button>
            <button>Learn</button>
        </div>
        <div class="chart-container">
            <img src="" alt="Trading Chart Image">
        </div>
        <button class="explore">Explore features</button>
    </section>

    <section class="popular-stocks">
        <h2 class="section-title">Popular Stocks</h2>
        <div class="slider-container">
            <div class="slider-wrapper">
                <a href="">    
                    <div class="slide">
                        <img src="" alt="Apple Stock">
                        <p>Apple Inc. (AAPL)</p>
                    </div>
                </a>
                <a href="">
                    <div class="slide">
                        <img src="" alt="Microsoft Stock">
                        <p>Microsoft Corp. (MSFT)</p>
                    </div>
                </a>
                <a href="">
                    <div class="slide">
                        <img src="" alt="Google Stock">
                        <p>Alphabet Inc. (GOOGL)</p>
                    </div>
                </a>
                <a href="">
                    <div class="slide">
                        <img src="" alt="Amazon Stock">
                        <p>Amazon.com Inc. (AMZN)</p>
                    </div>
                </a>
                <a href="">
                    <div class="slide">
                        <img src="" alt="Tesla Stock">
                        <p>Tesla Inc. (TSLA)</p>
                    </div>
                </a>
                <a href="">
                    <div class="slide">
                        <img src="" alt="Nvidia Stock">
                        <p>Nvidia Corp. (NVDA)</p>
                    </div>
                </a>
                <a href="">
                    <div class="slide">
                        <img src="" alt="Meta Stock">
                        <p>Meta Platforms Inc. (META)</p>
                    </div>
                </a>
            </div>
        </div>
    </section>
<<<<<<< HEAD

    <footer>
        <div class="footer-content">
            <div class="footer-section">
                <h3>TradingView</h3>
                <p>Your go-to platform for market insights, trading tools, and real-time analysis.</p>
            </div>
            <div class="footer-section">
                <h3>Quick Links</h3>
                <ul>
                    <li><a href="index.html">Home</a></li>
                    <li><a href="">Charts</a></li>
                    <li><a href="">Markets</a></li>
                    <li><a href="">Education</a></li>
                    <li><a href="">Contact</a></li>
                </ul>
            </div>
            <div class="footer-section">
                <h3>Follow Us</h3>
                <div class="social-icons">
                    <a href=""><i class="fab fa-facebook"></i></a>
                    <a href=""><i class="fab fa-twitter"></i></a>
                    <a href=""><i class="fab fa-instagram"></i></a>
                    <a href=""><i class="fab fa-youtube"></i></a>
                </div>
            </div>
        </div>
        <div class="footer-bottom">
            <p>&copy; 2025 TradingView. All Rights Reserved.</p>
        </div>
    </footer>
    
=======
>>>>>>> db3b4083
</body>
</html><|MERGE_RESOLUTION|>--- conflicted
+++ resolved
@@ -83,8 +83,6 @@
             </div>
         </div>
     </section>
-<<<<<<< HEAD
-
     <footer>
         <div class="footer-content">
             <div class="footer-section">
@@ -115,8 +113,5 @@
             <p>&copy; 2025 TradingView. All Rights Reserved.</p>
         </div>
     </footer>
-    
-=======
->>>>>>> db3b4083
 </body>
 </html>